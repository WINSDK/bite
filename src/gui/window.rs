--- conflicted
+++ resolved
@@ -154,11 +154,7 @@
 
         let pipeline_layout = device.create_pipeline_layout(&wgpu::PipelineLayoutDescriptor {
             label: Some("bite::ui pipeline layout"),
-<<<<<<< HEAD
-            bind_group_layouts: &[&Texture::layout()],
-=======
             bind_group_layouts: &[Texture::layout()],
->>>>>>> b48e12a8
             push_constant_ranges: &[],
         });
 
